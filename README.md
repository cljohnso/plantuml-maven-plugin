--- conflicted
+++ resolved
@@ -1,84 +1,61 @@
-<<<<<<< HEAD
-*This project is not maintained anymore*
-
-A [maven](http://maven.apache.org/) plugin to generate UML diagrams using [PlantUML](http://plantuml.sourceforge.net/) syntax.
-
-# Important note
-
-If you want to use versions of PlantUML greater than 8031 you have to use version 1.2 of this plugin.
-=======
-
-A [maven](http://maven.apache.org/) plugin to generate UML diagrams using [PlantUML](http://plantuml.sourceforge.net/) syntax.
-[ ![Download](https://api.bintray.com/packages/jmdesprez/maven/plantuml-maven-plugin/images/download.svg) ](https://bintray.com/jmdesprez/maven/plantuml-maven-plugin/_latestVersion)
->>>>>>> 8ce36dfa
-
-# Usage
-
-To generate images from PlantUML description add following dependency to your pom.xml:
-
-```xml
-...
-<build>
-  <plugins>
-    <plugin>
-<<<<<<< HEAD
-      <groupId>com.github.jeluard</groupId>
-      <artifactId>plantuml-maven-plugin</artifactId>
-      <version>1.2</version>
-      <configuration>
-        <sourceFiles>
-          <directory>${basedir}</directory>
-=======
-      <groupId>com.github.jmdesprez</groupId>
-	  <artifactId>plantuml-maven-plugin</artifactId>
-	  <version>1.4-SNAPSHOT</version>
-      <configuration>
-        <sourceFiles>
-          <directory>${basedir}</directory>
-          <truncatePattern>src/main/*</truncatePattern>
->>>>>>> 8ce36dfa
-          <includes>
-            <include>src/main/plantuml/**/*.txt</include>
-          </includes>
-        </sourceFiles>
-      </configuration>
-      <dependencies>
-        <dependency>
-          <groupId>net.sourceforge.plantuml</groupId>
-          <artifactId>plantuml</artifactId>
-<<<<<<< HEAD
-          <version>7999</version>
-=======
-          <version>1.2019.11</version>
->>>>>>> 8ce36dfa
-        </dependency>
-      </dependencies>
-    </plugin>
-  </plugins>
-</build>
-```
-
-Note that you must explicitely define the PlantUML version you want to use.
-
-Then execute command:
-
-```
-<<<<<<< HEAD
-mvn clean com.github.jeluard:plantuml-maven-plugin:generate
-=======
-mvn clean com.github.jmdesprez:plantuml-maven-plugin:generate
->>>>>>> 8ce36dfa
-```
-
-# Extra configuration options
-
-`outputDirectory` Directory where generated images are generated. Defaults to `${basedir}/target/plantuml`
-
-`outputInSourceDirectory` Whether or not to generate images in same directory as the source file. Defaults to `false`.
-
-`format` Output format. Defaults to `png`.
-
-`verbose` Wether or not to output details during generation. Defaults to `false`.
-
-
-Released under [Apache 2 license](http://www.apache.org/licenses/LICENSE-2.0.html).
+
+A [maven](http://maven.apache.org/) plugin to generate UML diagrams using [PlantUML](http://plantuml.sourceforge.net/) syntax.
+[ ![Download](https://api.bintray.com/packages/jmdesprez/maven/plantuml-maven-plugin/images/download.svg) ](https://bintray.com/jmdesprez/maven/plantuml-maven-plugin/_latestVersion)
+
+# Important note
+
+If you want to use versions of PlantUML greater than 8031 you have to use version 1.2 of this plugin.
+
+# Usage
+
+To generate images from PlantUML description add following dependency to your pom.xml:
+
+```xml
+...
+<build>
+  <plugins>
+    <plugin>
+      <groupId>com.github.jeluard</groupId>
+      <artifactId>plantuml-maven-plugin</artifactId>
+      <version>1.2</version>
+      <configuration>
+        <sourceFiles>
+          <directory>${basedir}</directory>
+          <truncatePattern>src/main/*</truncatePattern>
+          <includes>
+            <include>src/main/plantuml/**/*.txt</include>
+          </includes>
+        </sourceFiles>
+      </configuration>
+      <dependencies>
+        <dependency>
+          <groupId>net.sourceforge.plantuml</groupId>
+          <artifactId>plantuml</artifactId>
+          <version>1.2019.11</version>
+        </dependency>
+      </dependencies>
+    </plugin>
+  </plugins>
+</build>
+```
+
+Note that you must explicitely define the PlantUML version you want to use.
+
+Then execute command:
+
+```
+mvn clean com.github.jmdesprez:plantuml-maven-plugin:generate
+```
+
+# Extra configuration options
+
+`outputDirectory` Directory where generated images are generated. Defaults to `${basedir}/target/plantuml`
+
+`outputInSourceDirectory` Whether or not to generate images in same directory as the source file. Defaults to `false`.
+
+`format` Output format. Defaults to `png`.
+
+`verbose` Wether or not to output details during generation. Defaults to `false`.
+
+
+Released under [Apache 2 license](http://www.apache.org/licenses/LICENSE-2.0.html).